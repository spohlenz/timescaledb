require 'active_record'

require_relative 'timescale/acts_as_hypertable'
require_relative 'timescale/chunk'
require_relative 'timescale/compression_settings'
require_relative 'timescale/continuous_aggregates'
require_relative 'timescale/hypertable'
require_relative 'timescale/job'
require_relative 'timescale/job_stats'
<<<<<<< HEAD
=======
require_relative 'timescale/stats_report'
require_relative 'timescale/continuous_aggregates'
require_relative 'timescale/compression_settings'
require_relative 'timescale/hypertable_helpers'
>>>>>>> cfc20bf7
require_relative 'timescale/migration_helpers'
require_relative 'timescale/version'

module Timescale
  module_function

  def chunks
    Chunk.all
  end

  def hypertables
    Hypertable.all
  end

  def continuous_aggregates
    ContinuousAggregates.all
  end

  def compression_settings
    CompressionSettings.all
  end

  def jobs
    Job.all
  end

  def job_stats
    JobStats.all
  end

<<<<<<< HEAD
  def default_hypertable_options
    Timescale::ActsAsHypertable::DEFAULT_OPTIONS
  end
end

ActiveSupport.on_load :active_record do
  include Timescale::ActsAsHypertable
=======
  def show_stats
    StatsReport.resume
  end
>>>>>>> cfc20bf7
end<|MERGE_RESOLUTION|>--- conflicted
+++ resolved
@@ -7,13 +7,7 @@
 require_relative 'timescale/hypertable'
 require_relative 'timescale/job'
 require_relative 'timescale/job_stats'
-<<<<<<< HEAD
-=======
 require_relative 'timescale/stats_report'
-require_relative 'timescale/continuous_aggregates'
-require_relative 'timescale/compression_settings'
-require_relative 'timescale/hypertable_helpers'
->>>>>>> cfc20bf7
 require_relative 'timescale/migration_helpers'
 require_relative 'timescale/version'
 
@@ -44,7 +38,10 @@
     JobStats.all
   end
 
-<<<<<<< HEAD
+  def show_stats
+    StatsReport.resume
+  end
+
   def default_hypertable_options
     Timescale::ActsAsHypertable::DEFAULT_OPTIONS
   end
@@ -52,9 +49,4 @@
 
 ActiveSupport.on_load :active_record do
   include Timescale::ActsAsHypertable
-=======
-  def show_stats
-    StatsReport.resume
-  end
->>>>>>> cfc20bf7
 end